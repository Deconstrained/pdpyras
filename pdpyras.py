--- conflicted
+++ resolved
@@ -17,11 +17,7 @@
 else:
     string_types = basestring
 
-<<<<<<< HEAD
 __version__ = '3.1'
-=======
-__version__ = '3.0.2'
->>>>>>> 1241a27a
 
 
 # These are API resource endpoints/methods for which multi-update is supported
